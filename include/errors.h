--- conflicted
+++ resolved
@@ -13,13 +13,9 @@
 
         TeslaBLE_Status_E_ERROR_PRIVATE_KEY_NOT_INITIALIZED = 4, /* Private key not initialized. */
         TeslaBLE_Status_E_ERROR_INVALID_SESSION = 5,         /* Invalid session from vehicle. */
-<<<<<<< HEAD
-        TeslaBLE_Status_E_ERROR_ENCRYPT = 6,         /* Error encrypting request payload. */
+        TeslaBLE_Status_E_ERROR_ENCRYPT = 6,         /* Error encrypting payload. */
         TeslaBLE_Status_E_ERROR_DECRYPT = 7,         /* Error decrypting response payload. */
-=======
-        TeslaBLE_Status_E_ERROR_ENCRYPT = 6,         /* Error encrypting payload. */
-        TeslaBLE_Status_E_ERROR_INVALID_PARAMS = 7,  /* Invalid input parameters. */
->>>>>>> 23c33781
+        TeslaBLE_Status_E_ERROR_INVALID_PARAMS = 8,  /* Invalid input parameters. */
     } TeslaBLE_Status_E;
 
     // add helper functions to convert error codes to strings
